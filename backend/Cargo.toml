[package]
name = "atuin-desktop"
version = "0.0.91"
description = "Atuin Desktop"
publish = false
authors = ["you"]
edition = "2021"

# See more keys and their definitions at https://doc.rust-lang.org/cargo/reference/manifest.html

[build-dependencies]
tauri-build = { version = "2.0.0", features = [] }

[dependencies]
atuin-client = { git = "https://github.com/atuinsh/atuin.git" }
atuin-common = { git = "https://github.com/atuinsh/atuin.git" }
atuin-dotfiles = { git = "https://github.com/atuinsh/atuin.git" }
atuin-history = { git = "https://github.com/atuinsh/atuin.git" }

eyre = "0.6"
serde = { version = "1.0", features = ["derive"] }
serde_json = { version = "1.0", features = ["preserve_order"] }
serde_yaml = "0.9"
time = "0.3.36"
uuid = "1.7.0"
syntect = "5.2.0"
tokio = "1.39.3"
comrak = "0.39.0"
portable-pty = "0.8.1"
vt100 = "0.15.2"
bytes = "1.7.1"
nix = { version = "0.29.0", features = ["signal"] }
lazy_static = "1.5.0"
shellexpand = "3.1.0"
open = "5"
klickhouse = { version = "0.13.0", features = ["tls"] }
sha2 = "0.10"
bigdecimal = "0.4"

tauri = { version = "2.5.1", features = ["tray-icon", "devtools"] }
tauri-plugin-http = "2.4.4"
tauri-plugin-deep-link = "2.3.0"
tauri-plugin-single-instance = { version = "2.2.4", features = ["deep-link"] }
tauri-plugin-os = "2.2.1"
tauri-plugin-shell = "2.2.1"
tauri-plugin-dialog = "2.2.2"
tauri-plugin-process = "2.2.1"
tauri-plugin-fs = "2.3.0"

humantime = "2.1.0"
keyring = { version = "3", features = [
    "apple-native",
    "windows-native",
    "sync-secret-service",
] }
minijinja = { version = "2.3.1", features = [
    "unicode",
    "json",
    "urlencode",
    "loop_controls",
    "key_interning",
] }
walkdir = "2.5.0"
thiserror = "2.0.11"
pretty_assertions = "1.4.1"
typed-builder = "0.21.0"
font-kit = "0.14.2"
log = "0.4.26"
unicode-segmentation = "1.12.0"
env_logger = "0.11.8"
russh = "0.45"
russh-keys = "0.45"
russh-config = "0.50.0" # For SSH config parsing with glob support
dirs = "5.0" # For finding home directory
glob = "0.3" # For general glob pattern matching
base64 = "0.22"
async-trait = "0.1.88"
<<<<<<< HEAD
notify-debouncer-full = { version = "0.5.0", features = ["serde"] }
toml = "0.9.2"
actson = { version = "2.0.1", features = ["tokio"] }
=======
>>>>>>> c8730cdc
ts-rs = { version = "11.0.1", features = ["serde-json-impl", "uuid-impl"] }


[dependencies.sqlx]
version = "0.8"
features = [
    "runtime-tokio",
    "tls-native-tls",
    "time",
    "postgres",
    "mysql",
    "uuid",
    "postgres",
    "bigdecimal",
]

#[lib]
#crate-type = ["staticlib", "cdylib", "rlib"]

[dependencies.tauri-plugin-sql]
features = ["sqlite"] # or "postgres", or "mysql"
version = "2.2.0"

[dev-dependencies]
tempfile = "3.10"

[target."cfg(target_os = \"macos\")".dependencies]
cocoa = "0.26"

[target."cfg(not(any(target_os = \"android\", target_os = \"ios\")))".dependencies]
tauri-plugin-updater = "2.7.1"

[features]
# this feature is used for production builds or when `devPath` points to the filesystem
# DO NOT REMOVE!!
custom-protocol = ["tauri/custom-protocol"]<|MERGE_RESOLUTION|>--- conflicted
+++ resolved
@@ -75,12 +75,9 @@
 glob = "0.3" # For general glob pattern matching
 base64 = "0.22"
 async-trait = "0.1.88"
-<<<<<<< HEAD
 notify-debouncer-full = { version = "0.5.0", features = ["serde"] }
 toml = "0.9.2"
 actson = { version = "2.0.1", features = ["tokio"] }
-=======
->>>>>>> c8730cdc
 ts-rs = { version = "11.0.1", features = ["serde-json-impl", "uuid-impl"] }
 
 
