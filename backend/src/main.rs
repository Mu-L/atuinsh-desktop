// Prevents additional console window on Windows in release, DO NOT REMOVE!!
#![cfg_attr(not(debug_assertions), windows_subsystem = "windows")]
// Issue to track: https://github.com/tauri-apps/tauri/issues/12382
#![allow(deprecated)]

use std::path::PathBuf;
use std::{env, fs};

use tauri::path::BaseDirectory;
use tauri::{http, App, AppHandle, Manager, RunEvent};
use time::format_description::well_known::Rfc3339;

mod blocks;
mod db;
mod dotfiles;
mod file;
mod font;
mod install;
mod kv;
mod main_window;
mod menu;
mod pty;
mod run;
mod runbooks;
mod runtime;
mod secret;
mod shared_state;
mod shellcheck;
mod sqlite;
mod state;
mod stats;
mod store;
mod templates;
mod workspaces;

// If this works out ergonomically, we should move all the commands into a single module
// Separate the implementation from the command as much as we can
mod commands;

use atuin_client::settings::Settings;
use atuin_client::{history::HISTORY_TAG, record::sqlite_store::SqliteStore, record::store::Store};
use atuin_history::stats as atuin_stats;
use db::{GlobalStats, HistoryDB, UIHistory};
use dotfiles::aliases::aliases;

#[derive(Debug, serde::Serialize)]
struct HomeInfo {
    pub record_count: u64,
    pub history_count: u64,
    pub username: Option<String>,
    pub last_sync: Option<String>,
    pub top_commands: Vec<(String, u64)>,
    pub recent_commands: Vec<UIHistory>,
}

#[tauri::command]
async fn list(offset: Option<u64>) -> Result<Vec<UIHistory>, String> {
    let settings = Settings::new().map_err(|e| e.to_string())?;

    let db_path = PathBuf::from(settings.db_path.as_str());
    let db = HistoryDB::new(db_path, settings.local_timeout).await?;

    let history = db
        .list(Some(offset.unwrap_or(0)), Some(100))
        .await?
        .into_iter()
        .map(|h| h.into())
        .collect();

    Ok(history)
}

#[tauri::command]
async fn search(query: String, offset: Option<u64>) -> Result<Vec<UIHistory>, String> {
    let settings = Settings::new().map_err(|e| e.to_string())?;

    let db_path = PathBuf::from(settings.db_path.as_str());
    let db = HistoryDB::new(db_path, settings.local_timeout).await?;

    let history = db.search(offset, query.as_str()).await?;

    Ok(history)
}

#[tauri::command]
async fn global_stats() -> Result<GlobalStats, String> {
    let settings = Settings::new().map_err(|e| e.to_string())?;
    let db_path = PathBuf::from(settings.db_path.as_str());
    let db = HistoryDB::new(db_path, settings.local_timeout).await?;

    let mut stats = db.global_stats().await?;

    let history = db.list(None, None).await?;
    let history_stats = atuin_stats::compute(&settings, &history, 10, 1);

    stats.stats = history_stats;

    Ok(stats)
}

#[tauri::command]
async fn config() -> Result<Settings, String> {
    Settings::new().map_err(|e| e.to_string())
}

#[tauri::command]
async fn session() -> Result<String, String> {
    Settings::new()
        .map_err(|e| e.to_string())?
        .session_token()
        .map_err(|e| e.to_string())
}

#[tauri::command]
async fn login(username: String, password: String, key: String) -> Result<String, String> {
    let settings = Settings::new().map_err(|e| e.to_string())?;

    let record_store_path = PathBuf::from(settings.record_store_path.as_str());
    let store = SqliteStore::new(record_store_path, settings.local_timeout)
        .await
        .map_err(|e| e.to_string())?;

    if settings.logged_in() {
        return Err(String::from("Already logged in"));
    }

    let session = atuin_client::login::login(&settings, &store, username, password, key)
        .await
        .map_err(|e| e.to_string())?;

    Ok(session)
}

#[tauri::command]
async fn logout() -> Result<(), String> {
    let settings = Settings::new().map_err(|e| e.to_string())?;

    atuin_client::logout::logout(&settings).map_err(|e| e.to_string())?;

    Ok(())
}

#[tauri::command]
async fn register(username: String, email: String, password: String) -> Result<String, String> {
    let settings = Settings::new().map_err(|e| e.to_string())?;

    let session = atuin_client::register::register(&settings, username, email, password)
        .await
        .map_err(|e| e.to_string())?;

    Ok(session)
}

#[tauri::command]
async fn home_info() -> Result<HomeInfo, String> {
    let settings = Settings::new().map_err(|e| e.to_string())?;
    let record_store_path = PathBuf::from(settings.record_store_path.as_str());
    let sqlite_store = SqliteStore::new(record_store_path, settings.local_timeout)
        .await
        .map_err(|e| e.to_string())?;
    let db_path = PathBuf::from(settings.db_path.as_str());
    let db = HistoryDB::new(db_path, settings.local_timeout).await?;

    let last_sync = Settings::last_sync()
        .map_err(|e| e.to_string())?
        .format(&Rfc3339)
        .map_err(|e| e.to_string())?;

    let record_count = sqlite_store.len_all().await.map_err(|e| e.to_string())?;
    let history_count = sqlite_store
        .len_tag(HISTORY_TAG)
        .await
        .map_err(|e| e.to_string())?;

    let history = db.list(None, None).await?;
    let stats = atuin_stats::compute(&settings, &history, 10, 1)
        .map_or(vec![], |stats| stats.top[0..5].to_vec())
        .iter()
        .map(|(commands, count)| (commands.join(" "), *count as u64))
        .collect();
    let recent = if history.len() > 5 {
        history[0..5].to_vec()
    } else {
        vec![]
    };
    let recent = recent.into_iter().map(|h| h.into()).collect();

    let info = if !settings.logged_in() {
        HomeInfo {
            username: None,
            last_sync: None,
            record_count,
            history_count,
            top_commands: stats,
            recent_commands: recent,
        }
    } else {
        let client = atuin_client::api_client::Client::new(
            &settings.sync_address,
            settings
                .session_token()
                .map_err(|e| e.to_string())?
                .as_str(),
            settings.network_connect_timeout,
            settings.network_timeout,
        )
        .map_err(|e| e.to_string())?;

        let me = client.me().await.map_err(|e| e.to_string())?;

        HomeInfo {
            username: Some(me.username),
            last_sync: Some(last_sync.to_string()),
            record_count,
            history_count,
            top_commands: stats,
            recent_commands: recent,
        }
    };

    Ok(info)
}

// Match the format that the frontend library we use expects
// All the processing in Rust, not JSunwrap.
// Faaaassssssst af ⚡️🦀
#[derive(Debug, serde::Serialize)]
pub struct HistoryCalendarDay {
    pub date: String,
    pub count: u64,
    pub level: u8,
}

#[tauri::command]
async fn history_calendar(
    command: Option<String>,
    path: Option<String>,
    hostname: Option<String>,
    start: Option<i64>,
    end: Option<i64>,
) -> Result<Vec<HistoryCalendarDay>, String> {
    let settings = Settings::new().map_err(|e| e.to_string())?;
    let db_path = PathBuf::from(settings.db_path.as_str());
    let db = HistoryDB::new(db_path, settings.local_timeout).await?;

    let calendar = db
        .calendar(
            command,
            path,
            hostname,
            start.map(|s| s * 1000000),
            end.map(|e| e * 1000000),
        )
        .await?;

    // probs don't want to iterate _this_ many times, but it's only the last year. so 365
    // iterations at max. should be quick.

    // Handle case where calendar is empty (can happen on Linux with XDG dir issues)
    let default_entry = (String::new(), 0);
    let max = calendar
        .iter()
        .max_by_key(|d| d.1)
        .unwrap_or(&default_entry);

    let ret = calendar
        .iter()
        .map(|d| {
            // calculate the "level". we have 5, so figure out which 5th it fits into
            let percent: f64 = d.1 as f64 / max.1 as f64;
            let level = if d.1 == 0 {
                0.0
            } else {
                (percent / 0.2).round() + 1.0
            };

            HistoryCalendarDay {
                date: d.0.clone(),
                count: d.1,
                level: std::cmp::min(4, level as u8),
            }
        })
        .collect();

    Ok(ret)
}

#[tauri::command]
async fn prefix_search(query: &str) -> Result<Vec<String>, String> {
    let settings = Settings::new().map_err(|e| e.to_string())?;

    let db_path = PathBuf::from(settings.db_path.as_str());
    let db = HistoryDB::new(db_path, settings.local_timeout).await?;

    let history = db.prefix_search(query).await?;
    let commands = history.into_iter().map(|h| h.command).collect();

    Ok(commands)
}

#[tauri::command]
async fn cli_settings() -> Result<Settings, String> {
    let settings = Settings::new().map_err(|e| e.to_string())?;
    Ok(settings)
}

#[tauri::command]
async fn get_app_version(app: AppHandle) -> Result<String, String> {
    let version = app.package_info().version.to_string();
    Ok(version)
}

#[tauri::command]
async fn get_platform_info() -> Result<String, String> {
    let base_os = if cfg!(target_os = "macos") {
        "macos".to_string()
    } else if cfg!(target_os = "windows") {
        "windows".to_string()
    } else if cfg!(target_os = "linux") {
        // Try to get more detailed Linux distro info
        std::fs::read_to_string("/etc/os-release")
            .ok()
            .and_then(|contents| {
                contents
                    .lines()
                    .find(|line| line.starts_with("ID="))
                    .map(|id_line| {
                        let distro = id_line
                            .strip_prefix("ID=")
                            .unwrap_or("linux")
                            .trim_matches('"');
                        format!("linux-{distro}")
                    })
            })
            .unwrap_or_else(|| "linux".to_string())
    } else {
        "unknown".to_string()
    };

    Ok(base_os)
}

fn backup_databases(app: &App) -> tauri::Result<()> {
    let version = app.package_info().version.to_string();
    // This seems like the wrong directory to use, but it's what the SQL plugin uses so ¯\_(ツ)_/¯
    let base_dir = app.path().app_config_dir()?;
    let backup_dir = base_dir.join("backup");
    let target_dir = backup_dir.join(version);

    // On first start, the main dir may not exist
    if !fs::exists(&base_dir)? {
        fs::create_dir(&base_dir)?
    }

    if !fs::exists(&backup_dir)? {
        fs::create_dir(&backup_dir)?
    }

    if !fs::exists(&target_dir)? {
        fs::create_dir(&target_dir)?;

        for entry in fs::read_dir(&base_dir)? {
            let entry = entry?;
            let path = entry.path();
            if path.is_file() {
                let target = target_dir.join(path.file_name().unwrap());
                fs::copy(&path, &target)?;
            }
        }
    }

    Ok(())
}

fn show_window(app: &AppHandle) {
    let windows = app.webview_windows();

    windows
        .values()
        .next()
        .expect("Sorry, no window found")
        .set_focus()
        .expect("Can't Bring Window to Focus");
}

async fn apply_runbooks_migrations(app: &AppHandle) -> eyre::Result<()> {
    let state = app.state::<crate::state::AtuinState>();
    let pool = state.db_instances.get_pool("runbooks").await?;
    sqlx::migrate!("./migrations/runbooks").run(&pool).await?;

    Ok(())
}

fn main() {
    env_logger::builder()
        .filter(Some("atuin_desktop"), log::LevelFilter::Trace)
        .init();

    let dev_prefix = if tauri::is_dev() {
        Some(env::var("DEV_PREFIX").unwrap_or("dev".to_string()))
    } else {
        None
    };

    let builder = tauri::Builder::default();
    let builder = if cfg!(debug_assertions) {
        builder
    } else {
        builder.plugin(tauri_plugin_single_instance::init(|app, argv, _cwd| {
            show_window(app);
            println!("app opened with {argv:?}");
        }))
    };

    let app = builder
        .plugin(tauri_plugin_deep_link::init())
        .plugin(tauri_plugin_fs::init())
        .plugin(tauri_plugin_process::init())
        .plugin(tauri_plugin_updater::Builder::new().build())
        .plugin(tauri_plugin_dialog::init())
        .plugin(tauri_plugin_os::init())
        .plugin(tauri_plugin_shell::init())
        .plugin(tauri_plugin_opener::init())
        .invoke_handler(tauri::generate_handler![
            list,
            search,
            prefix_search,
            global_stats,
            aliases,
            home_info,
            config,
            session,
            login,
            logout,
            register,
            history_calendar,
            cli_settings,
            get_app_version,
            get_platform_info,
            run::pty::pty_open,
            run::pty::pty_write,
            run::pty::pty_resize,
            run::pty::pty_kill,
            run::pty::pty_list,
            run::shell::shell_exec,
            run::shell::shell_exec_sync,
            run::shell::term_process,
            run::shell::check_binary_exists,
            install::install_cli,
            install::is_cli_installed,
            install::setup_cli,
            blocks::postgres::command::postgres_query,
            blocks::postgres::command::postgres_execute,
            dotfiles::aliases::import_aliases,
            dotfiles::aliases::delete_alias,
            dotfiles::aliases::set_alias,
            dotfiles::vars::vars,
            dotfiles::vars::delete_var,
            dotfiles::vars::set_var,
            secret::save_password,
            secret::load_password,
            secret::delete_password,
            templates::template_str,
            runbooks::ydoc::save_ydoc_for_runbook,
            runbooks::ydoc::load_ydoc_for_runbook,
            runbooks::runbook::export_atrb,
            runbooks::runbook::delete_runbook_cleanup,
            file::find_files,
            font::list_fonts,
            main_window::save_window_info,
            main_window::show_window,
            commands::exec_log::log_execution,
            commands::dependency::can_run,
            commands::pty_store::runbook_kill_all_ptys,
            commands::ssh_pool::ssh_connect,
            commands::ssh_pool::ssh_disconnect,
            commands::ssh_pool::ssh_list_connections,
            commands::ssh_pool::ssh_exec,
            commands::ssh_pool::ssh_exec_cancel,
            commands::ssh_pool::ssh_open_pty,
            commands::ssh_pool::ssh_write_pty,
            commands::workflow::serial::workflow_serial,
            commands::workflow::serial::workflow_block_start_event,
            commands::workflow::serial::workflow_stop,
            commands::stats::command_stats,
            commands::template::set_template_var,
            commands::template::get_template_var,
            commands::feedback::send_feedback,
            commands::mysql::mysql_query,
            commands::mysql::mysql_execute,
            commands::kubernetes::kubernetes_get_execute,
<<<<<<< HEAD
            commands::blocks::execute_block,
            commands::blocks::cancel_block_execution,
            commands::events::subscribe_to_events,
=======
            commands::updates::check_for_updates,
            commands::workspaces::copy_welcome_workspace,
            commands::workspaces::reset_workspaces,
            commands::workspaces::watch_workspace,
            commands::workspaces::unwatch_workspace,
            commands::workspaces::create_workspace,
            commands::workspaces::rename_workspace,
            commands::workspaces::read_dir,
            commands::workspaces::get_workspace_id_by_folder,
            commands::workspaces::create_runbook,
            commands::workspaces::delete_runbook,
            commands::workspaces::save_runbook,
            commands::workspaces::get_runbook,
            commands::workspaces::create_folder,
            commands::workspaces::rename_folder,
            commands::workspaces::delete_folder,
            commands::workspaces::move_items,
            commands::workspaces::move_items_between_workspaces,
>>>>>>> af000e17
            shared_state::get_shared_state_document,
            shared_state::push_optimistic_update,
            shared_state::update_shared_state_document,
            shared_state::delete_shared_state_document,
            shared_state::remove_optimistic_updates,
            shellcheck::shellcheck,
        ])
        .plugin(tauri_plugin_sql::Builder::default().build())
        .plugin(tauri_plugin_http::init())
        .register_uri_scheme_protocol("resources", |ctx, request| {
            let filename = request.uri().path()[1..].to_string();
            let filename = if filename.is_empty() {
                request
                    .uri()
                    .host()
                    .expect("Resource URI must have a host")
                    .to_string()
            } else {
                format!(
                    "{}/{}",
                    request.uri().host().expect("Resource URI must have a host"),
                    filename
                )
            };

            let resources_dir = ctx
                .app_handle()
                .path()
                .resolve("resources", BaseDirectory::Resource);

            if let Err(e) = resources_dir {
                eprintln!("Failed to resolve resources directory: {}", e);
                return http::Response::builder()
                    .status(500)
                    .header(http::header::CONTENT_TYPE, "text/plain")
                    .body(b"Internal server error".to_vec())
                    .unwrap();
            }

            if let Ok(data) = fs::read(resources_dir.unwrap().join(&filename)) {
                http::Response::builder().body(data).unwrap()
            } else {
                http::Response::builder()
                    .status(404)
                    .header(http::header::CONTENT_TYPE, "text/plain")
                    .body(b"Not found".to_vec())
                    .unwrap()
            }
        })
        .setup(|app| {
            backup_databases(app)?;

            let handle = app.handle();

            let app_path = app
                .path()
                .app_config_dir()
                .expect("Failed to get app config dir");

            let handle_clone = handle.clone();
            run_async_command(async move {
                handle.manage(state::AtuinState::new(dev_prefix, app_path));
                handle
                    .state::<state::AtuinState>()
                    .init(&handle_clone)
                    .await
                    .expect("Failed to initialize application state");
            });

            let handle_clone = handle.clone();
            run_async_command(async move {
                apply_runbooks_migrations(&handle_clone).await.unwrap();
            });

            handle.set_menu(menu::menu(handle).expect("Failed to build menu"))?;

            let handle_clone = handle.clone();
            tauri::async_runtime::spawn(async move {
                main_window::create_main_window(&handle_clone)
                    .await
                    .unwrap();
            });

            Ok(())
        })
        .build(tauri::generate_context!())
        .expect("error while running tauri application");

    app.run(move |handle, event| {
        if let RunEvent::Exit = event {
            run_async_command(async move {
                let state = handle.state::<state::AtuinState>();
                state.shutdown().await.unwrap();
            });
        }
    })
}

/// Allows blocking on async code without creating a nested runtime.
pub fn run_async_command<F: std::future::Future>(cmd: F) -> F::Output {
    match tokio::runtime::Handle::try_current() {
        Ok(runtime) => tokio::task::block_in_place(|| runtime.block_on(cmd)),
        _ => tauri::async_runtime::block_on(cmd),
    }
}<|MERGE_RESOLUTION|>--- conflicted
+++ resolved
@@ -489,11 +489,9 @@
             commands::mysql::mysql_query,
             commands::mysql::mysql_execute,
             commands::kubernetes::kubernetes_get_execute,
-<<<<<<< HEAD
             commands::blocks::execute_block,
             commands::blocks::cancel_block_execution,
             commands::events::subscribe_to_events,
-=======
             commands::updates::check_for_updates,
             commands::workspaces::copy_welcome_workspace,
             commands::workspaces::reset_workspaces,
@@ -512,7 +510,6 @@
             commands::workspaces::delete_folder,
             commands::workspaces::move_items,
             commands::workspaces::move_items_between_workspaces,
->>>>>>> af000e17
             shared_state::get_shared_state_document,
             shared_state::push_optimistic_update,
             shared_state::update_shared_state_document,
