import { open } from "@tauri-apps/plugin-shell";
import "./Root.css";
import debounce from "lodash.debounce";

import { AtuinState, useStore } from "@/state/store";
import { Outlet, useLocation, useNavigate } from "react-router-dom";

import { Toaster } from "@/components/ui/toaster";
import { ResizablePanelGroup, ResizablePanel, ResizableHandle } from "@/components/ui/resizable";

import icon from "@/assets/icon.svg";
import { checkForAppUpdates } from "@/updater";
import {
  addToast,
  Alert,
  Avatar,
  Button,
  Dropdown,
  DropdownItem,
  DropdownMenu,
  DropdownSection,
  DropdownTrigger,
  Kbd,
  ScrollShadow,
  Spacer,
  Tooltip,
  User,
} from "@heroui/react";
import { UnlistenFn } from "@tauri-apps/api/event";
import React, { useCallback, useEffect, useMemo, useRef, useState } from "react";
import { ImperativePanelHandle } from "react-resizable-panels";
import { isAppleDevice } from "@react-aria/utils";
import { useTauriEvent } from "@/lib/tauri";
import { onOpenUrl } from "@tauri-apps/plugin-deep-link";

import handleDeepLink from "./deep";
import * as api from "@/api/api";
import SocketManager from "@/socket";
import type { ListApi } from "@/components/runbooks/List/List";
import { KVStore } from "@/state/kv";
import Runbook from "@/state/runbooks/runbook";
import RunbookIndexService from "@/state/runbooks/search";
import { MailPlusIcon, PanelLeftCloseIcon, PanelLeftOpenIcon } from "lucide-react";
import Workspace from "@/state/runbooks/workspace";
import track_event from "@/tracking";
import { invoke } from "@tauri-apps/api/core";
import RunbookContext from "@/context/runbook_context";
import { SET_RUNBOOK_TAG } from "@/state/store/runbook_state";
import Operation, {
  createRunbook,
  createWorkspace,
  deleteRunbook,
  moveItemsToNewWorkspace,
  OperationData,
} from "@/state/runbooks/operation";
import { DialogBuilder } from "@/components/Dialogs/dialog";
import WorkspaceSyncManager from "@/lib/sync/workspace_sync_manager";
import doWorkspaceFolderOp from "@/state/runbooks/workspace_folder_ops";
import { AtuinSharedStateAdapter } from "@/lib/shared_state/adapter";
import { SharedStateManager } from "@/lib/shared_state/manager";
import WorkspaceFolder, { Folder } from "@/state/runbooks/workspace_folders";
import { None, Rc, Some } from "@binarymuse/ts-stdlib";
import { TraversalOrder } from "@/lib/tree";
import DevConsole from "@/lib/dev/dev_console";
import Sidebar, { SidebarItem } from "@/components/Sidebar";
import InviteFriendsModal from "./InviteFriendsModal";
import AtuinEnv from "@/atuin_env";
import { ConnectionState } from "@/state/store/user_state";
import { processUnprocessedOperations } from "@/state/runbooks/operation_processor";
import { useQueryClient } from "@tanstack/react-query";
import NewWorkspaceDialog from "./NewWorkspaceDialog";

const Onboarding = React.lazy(() => import("@/components/Onboarding/Onboarding"));
const UpdateNotifier = React.lazy(() => import("./UpdateNotifier"));
const CommandMenu = React.lazy(() => import("@/components/CommandMenu/CommandMenu"));
const DialogManager = React.lazy(() => import("@/components/Dialogs/DialogManager"));
const DesktopConnect = React.lazy(() => import("@/components/DesktopConnect/DesktopConnect"));
const DeleteRunbookModal = React.lazy(() => import("./DeleteRunbookModal"));
const RunbookSearchIndex = React.lazy(() => import("@/components/CommandMenu/RunbookSearchIndex"));
const List = React.lazy(() => import("@/components/runbooks/List/List"));

type MoveBundleDescendant =
  | {
      type: "runbook";
      id: string;
      parentId: string;
    }
  | {
      type: "folder";
      id: string;
      name: string;
      parentId: string;
    };

type MoveBundle =
  | {
      type: "runbook";
      id: string;
    }
  | {
      type: "folder";
      id: string;
      name: string;
      descendants: Array<MoveBundleDescendant>;
    };

const runbookIndex = new RunbookIndexService();

async function isOnboardingComplete(): Promise<boolean> {
  let db = await KVStore.open_default();
  return (await db.get<boolean>("onboarding_complete")) || false;
}

function App() {
  const cleanupImportListener = useRef<UnlistenFn | null>(null);

  const refreshUser = useStore((state: AtuinState) => state.refreshUser);
  const importRunbooks = useStore((state: AtuinState) => state.importRunbooks);
  const refreshRunbooks = useStore((state: AtuinState) => state.refreshRunbooks);
  const currentWorkspaceId = useStore((state: AtuinState) => state.currentWorkspaceId);
  const setCurrentWorkspaceId = useStore((state: AtuinState) => state.setCurrentWorkspaceId);
  const setCurrentRunbookId = useStore((state: AtuinState) => state.setCurrentRunbookId);
  const colorMode = useStore((state: AtuinState) => state.functionalColorMode);
  const [showOnboarding, setShowOnboarding] = useState(false);
  const [showInviteFriends, setShowInviteFriends] = useState(false);
  const serialExecution = useStore((state: AtuinState) => state.serialExecution);
  const currentRunbookId = useStore((state: AtuinState) => state.currentRunbookId);
  const setSerialExecution = useStore((state: AtuinState) => state.setSerialExecution);
  const [runbookIdToDelete, setRunbookIdToDelete] = useState<string | null>(null);
  const selectedOrg = useStore((state: AtuinState) => state.selectedOrg);
  const connectionState = useStore((state: AtuinState) => state.connectionState);

  const navigate = useNavigate();
  const location = useLocation();
  const queryClient = useQueryClient();
  const user = useStore((state: AtuinState) => state.user);
  const isLoggedIn = useStore((state: AtuinState) => state.isLoggedIn);
  const showDesktopConnect = useStore((state: AtuinState) => state.proposedDesktopConnectUser);

  const [showNewWorkspaceDialog, setShowNewWorkspaceDialog] = useState(false);

  const listRef = useRef<ListApi>(null);

  let onOpenUrlListener = useRef<UnlistenFn | null>(null);

  function onSettingsOpen() {
    navigate("/settings");
  }

  useEffect(() => {
    (async () => {
      const onboardingComplete = await isOnboardingComplete();
      setShowOnboarding(!onboardingComplete);
    })();

    refreshRunbooks();
  }, []);

  useEffect(() => {
    (async () => {
      const unlisten = await onOpenUrl((urls) => {
        if (urls.length === 0) return;
        handleDeepLink(urls[0], handleRunbookCreated);
      });

      DevConsole.addAppObject("handleDeepLink", (url: string) =>
        handleDeepLink(url, handleRunbookCreated),
      );

      onOpenUrlListener.current = unlisten;
    })();

    return () => {
      if (onOpenUrlListener.current) {
        onOpenUrlListener.current();
      }
    };
  }, []);

  useEffect(() => {
    const onKeyDown = (e: KeyboardEvent) => {
      const hotkey = isAppleDevice() ? "metaKey" : "ctrlKey";

      if (e?.key?.toLowerCase() === "," && e[hotkey]) {
        e.preventDefault();
        onSettingsOpen();
      }
    };

    document.addEventListener("keydown", onKeyDown);

    return () => {
      document.removeEventListener("keydown", onKeyDown);
    };
  }, []);

  async function doUpdateCheck() {
    // An available update will trigger a toast
    let updateAvailable = await checkForAppUpdates(true);

    if (!updateAvailable) {
      addToast({
        title: "No updates available",
        description: "You are running the latest version of Atuin Desktop",
        color: "primary",
        radius: "sm",
        timeout: 5000,
        shouldShowTimeoutProgress: true,
      });
    }
  }

  function handleAcceptNewWorkspace(name: string, online: boolean) {
    setShowNewWorkspaceDialog(false);

    createNewWorkspace(name, online).then(() => {
      console.log("workspace created");
    });
  }

  async function createNewWorkspace(name: string, online: boolean) {
    const workspace = new Workspace({
      name,
      online: online ? 1 : 0,
      orgId: selectedOrg || null,
    });

    await workspace.save();

    track_event("workspace.create");

    setCurrentWorkspaceId(workspace.get("id")!);
    navigate(`/runbooks`);

    if (online) {
      const op = new Operation({
        operation: createWorkspace(
          workspace.get("id")!,
          workspace.get("name")!,
          selectedOrg ? { type: "org", orgId: selectedOrg } : { type: "user" },
        ),
      });
      await op.save();
    }

    listRef.current?.scrollWorkspaceIntoView(workspace.get("id")!);
  }

  useTauriEvent("update-check", doUpdateCheck);
  useEffect(() => {
    window.addEventListener("update-check", doUpdateCheck);

    return () => {
      window.removeEventListener("update-check", doUpdateCheck);
    };
  }, []);

  useTauriEvent("start-sync", async () => {
    await WorkspaceSyncManager.get(useStore).startSync();
  });

  useTauriEvent("import-runbook", async () => {
    handleImportRunbooks(currentWorkspaceId, null);
  });

  useTauriEvent("new-runbook", async () => {
    // Consider the case where we are already on the runbooks page
    if (location.pathname === "/runbooks") {
      let workspace = await Workspace.get(currentWorkspaceId);
      if (!workspace) {
        const workspaces = await Workspace.all();
        workspace = workspaces[0];
        setCurrentWorkspaceId(workspace.get("id")!);
      }
      let runbook = await Runbook.createUntitled(workspace);
      handleRunbookCreated(runbook.id, workspace.get("id")!, null);
      handleRunbookActivate(runbook.id);

      return;
    }
  });

  useTauriEvent("new-workspace", async () => {
    setShowNewWorkspaceDialog(true);
  });

  useEffect(() => {
    const check = () => {
      (async () => {
        await checkForAppUpdates(false);
      })();

      setTimeout(check, 1000 * 60 * 60);
    };

    check();

    return () => {
      if (cleanupImportListener.current) cleanupImportListener.current();
    };
  }, []);

  async function handleImportRunbooks(workspaceId: string, parentFolderId: string | null) {
    const workspace = await Workspace.get(workspaceId);
    if (!workspace) return;

    let files = await importRunbooks();

    const runbookIds = await Promise.all(
      files.map(async (file) => {
        const rb = await Runbook.importFile(file, workspace);
        return rb.id;
      }),
    );

    doWorkspaceFolderOp(
      workspaceId,
      (wsf) => {
        return wsf.importRunbooks(runbookIds, parentFolderId);
      },
      (changeRef) => {
        if (workspace && workspace.isOnline()) {
          return Some<OperationData>({
            type: "workspace_import_runbooks",
            workspaceId: workspace.get("id")!,
            parentFolderId,
            runbookIds,
            changeRef,
          });
        } else {
          return None;
        }
      },
    );

    handleRunbookActivate(runbookIds[0]);
  }

  const navigation: SidebarItem[] = useMemo(
    () => [
      {
        key: "personal",
        title: "Personal",
        items: [
          {
            key: "home",
            icon: "solar:home-2-linear",
            title: "Home",
            onPress: () => {
              navigate("/");
            },
          },

          {
            key: "runbooks",
            icon: "solar:notebook-linear",
            title: "Runbooks",
            onPress: () => {
              navigate("/runbooks");
            },
          },

          {
            key: "history",
            icon: "solar:history-outline",
            title: "History",
            onPress: () => {
              navigate("/history");
            },
          },

          {
            key: "stats",
            icon: "solar:chart-linear",
            title: "Stats",
            onPress: () => {
              navigate("/stats");
            },
          },
        ],
      },
    ],
    [colorMode],
  );

  async function logOut() {
    await api.clearHubApiToken();
    SocketManager.setApiToken(null);
    refreshUser();
  }

  function renderLogInOrOut() {
    if (isLoggedIn()) {
      return (
        <DropdownItem
          key="logout"
          description="Sign out of Atuin Hub"
          onPress={() => logOut()}
          color="danger"
        >
          Sign out
        </DropdownItem>
      );
    } else {
      return (
        <DropdownItem
          key="login"
          description="Sign in to Atuin Hub"
          onPress={() => open(AtuinEnv.url("/settings/desktop-connect"))}
        >
          Log in
        </DropdownItem>
      );
    }
  }

  const handleRunbookActivate = async (runbookId: string | null) => {
    if (serialExecution) {
      const answer = await new DialogBuilder<"cancel" | "stop_and_navigate">()
        .title("Stop Current Execution?")
        .message(
          "A runbook is currently being executed. Do you want to stop the execution and navigate to the selected runbook?",
        )
        .action({
          label: "Cancel",
          variant: "flat",
          value: "cancel",
        })
        .action({
          label: "Stop and Navigate",
          color: "danger",
          value: "stop_and_navigate",
        })
        .build();

      if (answer === "stop_and_navigate") {
        handleStopAndNavigate(runbookId);
      }

      return;
    }

    navigateToRunbook(runbookId);
  };

  const handleStopAndNavigate = async (newRunbookId: string | null) => {
    if (serialExecution !== newRunbookId) {
      await invoke("workflow_stop", { id: currentRunbookId });
      setSerialExecution(null);
    }

    navigateToRunbook(newRunbookId);
  };

  const navigateToRunbook = async (runbookId: string | null) => {
    // Set runbook ID synchronously so that the observer doesn't try to sync
    setCurrentRunbookId(runbookId, SET_RUNBOOK_TAG);

    let runbook: Runbook | null = null;
    if (runbookId) {
      runbook = await Runbook.load(runbookId);
    }

    track_event("runbooks.open", {
      total: await Runbook.count(),
    });

    if (location.pathname !== "/runbooks") {
      navigate("/runbooks");
    }
    if (runbook) {
      setCurrentWorkspaceId(runbook.workspaceId);
      listRef.current?.scrollWorkspaceIntoView(runbook.workspaceId);
    }
  };

  const handlePromptDeleteRunbook = async (runbookId: string) => {
    const runbook = await Runbook.load(runbookId);
    if (!runbook) {
      handleRunbookDeleted(currentWorkspaceId, runbookId);
      return;
    }

    setRunbookIdToDelete(runbookId);
  };

  async function handleRunbookDeleted(workspaceId: string, runbookId: string) {
    if (serialExecution === runbookId) {
      await invoke("workflow_stop", { id: runbookId });
    }

    const workspace = await Workspace.get(workspaceId);
    doWorkspaceFolderOp(
      workspaceId,
      (wsf) => {
        return wsf.deleteRunbook(runbookId);
      },
      (changeRef) => {
        if (workspace && workspace.isOnline()) {
          return Some(deleteRunbook(workspaceId, runbookId, changeRef));
        } else {
          return None;
        }
      },
    );
  }

  async function handleRunbookCreated(
    runbookId: string,
    workspaceId: string,
    parentFolderId: string | null,
    activate: boolean = false,
  ) {
    // NOTE [mkt]:
    // This API call is made here instead of through the operation processor
    // because we need to wait for the runbook to be created on the server
    // before opening it; this is so the server observer doesn't create an
    // observer for the runbook and cause a YJS sync conflict.
    //
    // Note that this requires `currentRunbookId` to be set synchronously,
    // so that we create a PhoenixProvider via RunbookEditor,
    // which is why we call `handleRunbookActivate` before updating
    // the workspace folder (which would trigger the server observer).
    const workspace = await Workspace.get(workspaceId);
    if (workspace && workspace.isOnline()) {
      const runbook = await Runbook.load(runbookId);
      if (!runbook) {
        new DialogBuilder()
          .title("Could not load runbook")
          .message("We were unable to load the runbook.")
          .action({ label: "OK", value: "ok", variant: "flat" })
          .build();
        return;
      }

      let startedSyncIndicator = false;
      try {
        // TODO: use sync increment/decrement???
        if (!useStore.getState().isSyncing) {
          startedSyncIndicator = true;
          useStore.getState().setIsSyncing(true);
        }

        await api.createRunbook(runbook, runbook.id, "private");
      } catch (err) {
        if (err instanceof api.HttpResponseError) {
          new DialogBuilder()
            .title("Failed to create Org runbook")
            .message("The API request to create the runbook for the Org failed.")
            .action({ label: "OK", value: "ok", variant: "flat" })
            .build();
        } else {
          new DialogBuilder()
            .title("Failed to create Org runbook")
            .message("You may be offline, or the server may be down.")
            .action({ label: "OK", value: "ok", variant: "flat" })
            .build();
        }
        console.error(err);
        runbook.delete();
        return;
      } finally {
        if (startedSyncIndicator) {
          useStore.getState().setIsSyncing(false);
        }
      }
    }

    if (activate) {
      handleRunbookActivate(runbookId);
    }

    track_event("runbooks.create");

    doWorkspaceFolderOp(
      workspaceId,
      (wsf) => {
        wsf.createRunbook(runbookId, parentFolderId);
        return true;
      },
      (changeRef) => {
        if (workspace && workspace.isOnline()) {
          return Some(createRunbook(workspaceId, parentFolderId, runbookId, changeRef));
        } else {
          return None;
        }
      },
    );
  }

  async function handleMoveItemsToWorkspace(
    items: string[],
    oldWorkspaceId: string,
    newWorkspaceId: string,
    newParentFolderId: string | null,
  ) {
    if (oldWorkspaceId === newWorkspaceId) {
      return;
    }

    const oldWorkspace = await Workspace.get(oldWorkspaceId);
    const newWorkspace = await Workspace.get(newWorkspaceId);

    if (!oldWorkspace || !newWorkspace) {
      return;
    }

    if (oldWorkspace.isOrgOwned() && oldWorkspace.get("orgId") !== newWorkspace.get("orgId")) {
      await new DialogBuilder()
        .title("Cannot Move Items")
        .icon("error")
        .message("You cannot move items between workspaces in different Organizations.")
        .action({
          label: "OK",
          variant: "flat",
          value: "ok",
        })
        .build();

      return;
    }

    if (oldWorkspace.isOrgOwned() && !newWorkspace.isOrgOwned()) {
      await new DialogBuilder()
        .title("Cannot Move Items")
        .icon("error")
        .message("You cannot move Organization items to a personal workspace.")
        .action({
          label: "OK",
          variant: "flat",
          value: "ok",
        })
        .build();

      return;
    }

    if (!oldWorkspace.canManageRunbooks() || !newWorkspace.canManageRunbooks()) {
      await new DialogBuilder()
        .title("Cannot Move Items")
        .icon("error")
        .message(
          "You must have permissions to manage runbooks in both the source and destination workspaces " +
            "in order to move items.",
        )
        .action({
          label: "OK",
          variant: "flat",
          value: "ok",
        })
        .build();

      return;
    }

    const oldStateId = `workspace-folder:${oldWorkspace.get("id")}`;
    const newStateId = `workspace-folder:${newWorkspace.get("id")}`;
    const oldManager = SharedStateManager.getInstance<Folder>(
      oldStateId,
      new AtuinSharedStateAdapter(oldStateId),
    );
    const newManager = SharedStateManager.getInstance<Folder>(
      newStateId,
      new AtuinSharedStateAdapter(newStateId),
    );

    const oldFolder = WorkspaceFolder.fromJS(await oldManager.getDataOnce());

    // Step 1: Calculate the items that need to be moved
    let moveInfo = {
      folders: 0,
      runbooks: 0,
    };
    // Each bundle represents a top-level runbook or folder
    // that is being moved, along with all of its descendants
    const moveBundles: Array<MoveBundle> = [];
    for (const item of items) {
      const node = oldFolder.getNode(item);
      if (node.isNone()) {
        continue;
      }
      const data = node.unwrap().getData().unwrap();

      if (data.type === "runbook") {
        moveBundles.push({ type: "runbook", id: item });
        moveInfo.runbooks++;
      } else {
        const descendants = oldFolder
          .getDescendants(item, TraversalOrder.DepthFirst)
          .map((node) => {
            const data = node.getData().unwrap();
            const parentId = node
              .parent()
              .map((n) => n.id() as string) // safe because parent is definitely not root
              .unwrap();
            if (data.type === "folder") {
              return { id: data.id, type: data.type, name: data.name, parentId };
            } else {
              return { id: data.id, type: data.type, parentId };
            }
          });

        for (const descendant of descendants) {
          if (descendant.type === "runbook") {
            moveInfo.runbooks++;
          } else {
            moveInfo.folders++;
          }
        }

        moveBundles.push({ type: "folder", id: item, name: data.name, descendants });
        moveInfo.folders++;
      }
    }

    // Step 2: Confirm the move
    if (
      (oldWorkspace.isOrgOwned() || newWorkspace.isOrgOwned()) &&
      // moving items between org workspaces in the same org is allowed offline
      oldWorkspace.get("orgId") !== newWorkspace.get("orgId") &&
      connectionState != ConnectionState.Online
    ) {
      await new DialogBuilder()
        .title("Cannot Move Items")
        .icon("error")
        .message(
          "You must be online and logged in to move items to or from an Organization workspace.",
        )
        .action({
          label: "OK",
          variant: "flat",
          value: "ok",
        })
        .build();

      return;
    }

    const answer = await confirmMoveItems(moveBundles, moveInfo, oldWorkspace, newWorkspace);
    if (answer === "no") {
      return;
    }

    // Step 3: Add the items to the new workspace first
    let failure: string | null = null;
    const createChangeRef = await newManager.updateOptimistic((data, cancel) => {
      // Refresh workspace folder since we awaited the confirmation
      const wsf = WorkspaceFolder.fromJS(data);

      // Make sure the folder we're moving to exists, if it's not root
      if (newParentFolderId && wsf.getNode(newParentFolderId).isNone()) {
        failure = "Target parent folder not found";
        return cancel();
      }

      for (const item of moveBundles) {
        if (item.type === "folder") {
          const success = wsf.createFolder(item.id, item.name, newParentFolderId);
          if (!success) {
            failure = "Failed to create folder";
            return cancel();
          }

          for (const descendant of item.descendants) {
            // Descendants are in DFS order
            if (descendant.type === "folder") {
              const success = wsf.createFolder(descendant.id, descendant.name, descendant.parentId);
              if (!success) {
                failure = "Failed to create folder";
                return cancel();
              }
            } else {
              const parentNode = wsf.getNode(descendant.parentId);
              if (parentNode.isNone()) {
                failure = "Failed to create runbook";
                return cancel();
              }
              wsf.createRunbook(descendant.id, descendant.parentId);
            }
          }
        } else {
          wsf.createRunbook(item.id, newParentFolderId);
        }
      }

      return wsf.toJS();
    });

    if (!createChangeRef || failure) {
      if (createChangeRef) {
        newManager.expireOptimisticUpdates([createChangeRef]);
      }

      await new DialogBuilder()
        .title("Failed to move items")
        .icon("error")
        .message(failure || "An unknown error occurred")
        .action({ label: "OK", value: "ok", variant: "flat" })
        .build();

      return;
    }

    // Step 4: Remove the items from the old workspace, using delete cascade
    const deleteChangeRef = await oldManager.updateOptimistic((data) => {
      const wsf = WorkspaceFolder.fromJS(data);

      // Deleting fails if the item isn't found in the tree, so we can ignore errors
      for (const item of moveBundles) {
        if (item.type === "folder") {
          wsf.deleteFolder(item.id);
        } else {
          wsf.deleteRunbook(item.id);
        }
      }

      return wsf.toJS();
    });

    // This should never fail, but those are famous last words
    if (!deleteChangeRef) {
      if (createChangeRef) {
        newManager.expireOptimisticUpdates([createChangeRef]);
      }

      await new DialogBuilder()
        .title("Failed to move items")
        .icon("error")
        .message("Failed to remove items from old workspace")
        .action({ label: "OK", value: "ok", variant: "flat" })
        .build();

      return;
    }

    // Step 5: Update the runbook models to point to the new workspace
    const topLevelRunbooksMoved = moveBundles
      .filter((bundle) => bundle.type === "runbook")
      .map((bundle) => bundle.id);

    const descendantRunbooksMoved = moveBundles
      .filter((bundle) => bundle.type === "folder")
      .flatMap((bundle) => bundle.descendants)
      .filter((descendant) => descendant.type === "runbook")
      .map((descendant) => descendant.id);

    const runbooksMoved = topLevelRunbooksMoved.concat(descendantRunbooksMoved);
    const runbooksMovedWithName = [];

    for (const runbookId of runbooksMoved) {
      const runbook = await Runbook.load(runbookId);
      if (runbook) {
        runbook.workspaceId = newWorkspaceId;
        runbooksMovedWithName.push({
          id: runbookId,
          name: runbook.name,
        });
        await runbook.save();
      }
    }

    try {
      // Step 6: Create an operation that contains both changeRefs to send to the server;
      // the server will then process the changeRefs and update the runbook models as well,
      // and will create any runbooks that don't exist on the server
      await Operation.create(
        moveItemsToNewWorkspace(
          oldWorkspaceId,
          newWorkspaceId,
          newParentFolderId,
          moveBundles.map((mb) => mb.id),
          runbooksMovedWithName,
          createChangeRef,
          deleteChangeRef,
        ),
      );

      // Before we move on, we need to drain the operation processor
      const success = await processUnprocessedOperations();
      if (!success) {
        console.error("Failed to process operations after moving items");

        oldManager.expireOptimisticUpdates([deleteChangeRef]);
        newManager.expireOptimisticUpdates([createChangeRef]);

        await new DialogBuilder()
          .title("Failed to move items")
          .icon("error")
          .message("Failed to move items")
          .action({ label: "OK", value: "ok", variant: "flat" })
          .build();

        return;
      }

      runbooksMoved.forEach((runbookId) => {
        queryClient.invalidateQueries({
          queryKey: ["remote_runbook", runbookId],
        });
      });
    } finally {
      Rc.dispose(oldManager);
      Rc.dispose(newManager);
    }
  }

  const sidebarOpen = useStore((state) => state.sidebarOpen);
  const setSidebarOpen = useStore((state) => state.setSidebarOpen);

  const sidebarPanelRef = useRef<ImperativePanelHandle>(null);

  // Handle sidebar toggle with panel collapse/expand
  const handleSidebarToggle = () => {
    const newSidebarOpen = !sidebarOpen;
    setSidebarOpen(newSidebarOpen);

    // Use imperative API to collapse/expand the panel
    if (sidebarPanelRef.current) {
      if (newSidebarOpen) {
        sidebarPanelRef.current.expand();
        // Trigger a resize event so that xterm will reflow contents
        (window as any).dispatchEvent(new Event("resize"));
      } else {
        sidebarPanelRef.current.collapse();
        (window as any).dispatchEvent(new Event("resize"));
      }
    }
  };

  const handlePanelGroupResize = useCallback(
    debounce(() => {
      // Trigger a resize event so that xterm will reflow contents
      (window as any).dispatchEvent(new Event("resize"));
    }, 100),
    [],
  );

  // Auto-collapse sidebar on mobile/narrow screens
  useEffect(() => {
    const handleResize = () => {
      const isMobile = window.innerWidth < 768; // md breakpoint

      if (isMobile && sidebarOpen) {
        setSidebarOpen(false);
        if (sidebarPanelRef.current) {
          sidebarPanelRef.current.collapse();
        }
      }
    };

    window.addEventListener("resize", handleResize);
    handleResize(); // Check on mount

    return () => window.removeEventListener("resize", handleResize);
  }, [sidebarOpen, setSidebarOpen]);

  return (
    <div
      className="flex w-screen dark:bg-default-50"
      style={{ maxWidth: "100vw", height: "calc(100dvh - 2rem)" }}
    >
      <RunbookContext.Provider
        value={{
          activateRunbook: handleRunbookActivate,
          promptDeleteRunbook: handlePromptDeleteRunbook,
          runbookDeleted: handleRunbookDeleted,
          runbookCreated: handleRunbookCreated,
          runbookMoved: () => {},
        }}
      >
        <CommandMenu index={runbookIndex} />
        <RunbookSearchIndex index={runbookIndex} />
        <UpdateNotifier />

        <div className="flex w-full">
          <div className="relative flex flex-col !border-r-small border-divider transition-width pb-6 pt-4 items-center select-none">
            <div className="flex items-center gap-0 px-3 justify-center">
              <div className="flex h-8 w-8">
                <img src={icon} alt="icon" className="h-8 w-8" />
              </div>
            </div>

            <ScrollShadow className="-mr-6 h-full max-h-full pr-6 mt-2">
              <Sidebar
                defaultSelectedKey="home"
                isCompact={true}
                items={navigation}
                className="z-50"
              />

              <Tooltip content={sidebarOpen ? "Collapse Sidebar" : "Expand Sidebar"}>
                <Button
                  isIconOnly
                  onPress={handleSidebarToggle}
                  size="md"
                  variant="light"
                  className="ml-2"
                >
                  {sidebarOpen ? (
                    <PanelLeftCloseIcon size={20} className="stroke-gray-500" />
                  ) : (
                    <PanelLeftOpenIcon size={20} className="stroke-gray-500" />
                  )}
                </Button>
              </Tooltip>
            </ScrollShadow>

            <Spacer y={2} />

            <div className="flex flex-col items-center gap-4 px-3">
              {isLoggedIn() && (
                <Tooltip content="Invite friends and colleagues to try Atuin Desktop">
                  <Button
                    isIconOnly
                    variant="light"
                    size="lg"
                    onPress={() => setShowInviteFriends(true)}
                  >
                    <MailPlusIcon className="w-6 h-6" size={24} />
                  </Button>
                </Tooltip>
              )}

              <Dropdown showArrow placement="right-start">
                <DropdownTrigger>
                  <Button disableRipple isIconOnly radius="full" variant="light">
                    <Avatar
                      isBordered
                      className="flex-none"
                      size="sm"
                      name={user.username || ""}
                      src={user.avatar_url || ""}
                    />
                  </Button>
                </DropdownTrigger>
                <DropdownMenu aria-label="Custom item styles">
                  <DropdownItem
                    key="profile"
                    isReadOnly
                    className="h-14 opacity-100"
                    textValue="Signed in as"
                  >
                    {!isLoggedIn() && (
                      <User
                        avatarProps={{
                          size: "sm",
                          name: "Anonymous User",
                          showFallback: true,
                          imgProps: {
                            className: "transition-none",
                          },
                        }}
                        classNames={{
                          name: "text-default-600",
                          description: "text-default-500",
                        }}
                        name={"Anonymous User"}
                      />
                    )}
                    {isLoggedIn() && (
                      <User
                        avatarProps={{
                          src: user.avatar_url || "",
                          size: "sm",
                          name: user.username || "",
                          imgProps: {
                            className: "transition-none",
                          },
                        }}
                        classNames={{
                          name: "text-default-600",
                          description: "text-default-500",
                        }}
                        name={user.username || ""}
                        description={user.bio || ""}
                      />
                    )}
                  </DropdownItem>

                  <DropdownItem
                    key="settings"
                    description="Configure Atuin"
                    onPress={onSettingsOpen}
                    endContent={
                      <Kbd
                        className="px-1 py-0.5 text-xs font-semibold text-gray-600 bg-gray-100 border border-gray-200 rounded-md"
                        keys={["command"]}
                      >
                        ,
                      </Kbd>
                    }
                  >
                    Settings
                  </DropdownItem>

                  <DropdownSection aria-label="Help & Feedback" showDivider>
                    <DropdownItem
                      key="help_and_feedback"
                      description="Get in touch"
                      onPress={() => open("https://dub.sh/atuin-desktop-beta")}
                    >
                      Help & Feedback
                    </DropdownItem>
                  </DropdownSection>

                  {renderLogInOrOut()}
                </DropdownMenu>
              </Dropdown>
            </div>
          </div>

<<<<<<< HEAD
          <ResizablePanelGroup direction="horizontal" className="flex-1">
=======
          <ResizablePanelGroup
            direction="horizontal"
            className="flex-1"
            autoSaveId="sidebar-panel"
            onLayout={handlePanelGroupResize}
          >
>>>>>>> 5215a125
            <ResizablePanel
              ref={sidebarPanelRef}
              defaultSize={sidebarOpen ? 25 : 0}
              minSize={sidebarOpen ? 15 : 0}
              maxSize={40}
              collapsible={true}
              className={sidebarOpen ? "min-w-[200px]" : ""}
            >
              {sidebarOpen && (
                <List
                  importRunbooks={handleImportRunbooks}
                  onStartCreateWorkspace={() => setShowNewWorkspaceDialog(true)}
                  moveItemsToWorkspace={handleMoveItemsToWorkspace}
                  ref={listRef}
                />
              )}
            </ResizablePanel>
            <ResizableHandle className={sidebarOpen ? "" : "hidden"} />
            <ResizablePanel defaultSize={sidebarOpen ? 75 : 100} minSize={60}>
              <div className="flex flex-col h-full overflow-y-auto">
                <Outlet />
              </div>
            </ResizablePanel>
          </ResizablePanelGroup>

          <Toaster />

          {showDesktopConnect && <DesktopConnect />}
          {showOnboarding && <Onboarding />}
          {showNewWorkspaceDialog && (
            <NewWorkspaceDialog
              onAccept={handleAcceptNewWorkspace}
              onCancel={() => setShowNewWorkspaceDialog(false)}
              forceOnline={selectedOrg ? true : false}
            />
          )}
          <InviteFriendsModal
            isOpen={showInviteFriends}
            onClose={() => setShowInviteFriends(false)}
          />
        </div>

        <DialogManager />
        {runbookIdToDelete && (
          <DeleteRunbookModal
            runbookId={runbookIdToDelete}
            onClose={() => setRunbookIdToDelete(null)}
            onRunbookDeleted={handleRunbookDeleted}
          />
        )}
      </RunbookContext.Provider>
    </div>
  );
}

export default App;

async function confirmMoveItems(
  moveBundles: Array<MoveBundle>,
  info: {
    folders: number;
    runbooks: number;
  },
  sourceWorkspace: Workspace,
  targetWorkspace: Workspace,
): Promise<"yes" | "no"> {
  const total = info.folders + info.runbooks;
  let countSnippet: React.ReactNode | null = null;

  const inSameOrg = sourceWorkspace.get("orgId") === targetWorkspace.get("orgId");

  // A simple move of one or more items between workspaces in the same Org is always allowed.
  if (inSameOrg) {
    return "yes";
  }

  if (info.folders === 0 && info.runbooks > 0) {
    countSnippet = (
      <strong className="text-danger">
        {info.runbooks} {info.runbooks === 1 ? "runbook" : "runbooks"}
      </strong>
    );
  } else if (info.folders > 0 && info.runbooks === 0) {
    countSnippet = (
      <strong className="text-danger">
        {info.folders} {info.folders === 1 ? "folder" : "folders"}
      </strong>
    );
  } else if (info.folders > 0 && info.runbooks > 0) {
    countSnippet = (
      <>
        <strong className="text-danger">
          {info.folders} {info.folders === 1 ? "folder" : "folders"}
        </strong>{" "}
        and{" "}
        <strong className="text-danger">
          {info.runbooks} {info.runbooks === 1 ? "runbook" : "runbooks"}
        </strong>
      </>
    );
  }

  const message = (
    <div className="flex flex-col gap-2">
      <p>
        Are you sure you want to move {moveBundles.length}{" "}
        {moveBundles.length === 1 ? "item " : "items "}
        to the {targetWorkspace.get("name")} workspace?
      </p>

      {!sourceWorkspace.isOrgOwned() && targetWorkspace.isOrgOwned() && (
        <Alert color="warning" variant="flat" className="mt-2">
          By moving items to an Organization workspace, they will be owned by the Organization and
          managed via that Organization's permissions. You will not be able to move them back to
          your personal workspace.
        </Alert>
      )}

      {total > 0 && <p>This will move {countSnippet}.</p>}
    </div>
  );

  return new DialogBuilder<"yes" | "no">()
    .title(`Confirm Move Items`)
    .icon("warning")
    .message(message)
    .action({ label: "Cancel", value: "no", variant: "flat" })
    .action({
      label: `Move ${total} ${total === 1 ? "Item" : "Items"}`,
      value: "yes",
      color: "danger",
      confirmWith:
        total > 0 ? `Confirm Moving ${total} ${total === 1 ? "Item" : "Items"}` : undefined,
    })
    .build();
}<|MERGE_RESOLUTION|>--- conflicted
+++ resolved
@@ -1109,16 +1109,12 @@
             </div>
           </div>
 
-<<<<<<< HEAD
-          <ResizablePanelGroup direction="horizontal" className="flex-1">
-=======
           <ResizablePanelGroup
             direction="horizontal"
             className="flex-1"
             autoSaveId="sidebar-panel"
             onLayout={handlePanelGroupResize}
           >
->>>>>>> 5215a125
             <ResizablePanel
               ref={sidebarPanelRef}
               defaultSize={sidebarOpen ? 25 : 0}
