--- conflicted
+++ resolved
@@ -1,19 +1,11 @@
-<<<<<<< HEAD
 import { invoke } from "@tauri-apps/api/core";
-import { save } from "@tauri-apps/plugin-dialog";
-=======
->>>>>>> 6a780ef7
 import Database from "@tauri-apps/plugin-sql";
 import { writeTextFile, readTextFile } from "@tauri-apps/plugin-fs";
 import * as Y from "yjs";
 import { uuidv7 } from "uuidv7";
 import Workspace from "./workspace";
-<<<<<<< HEAD
 import Logger from "@/lib/logger";
 const logger = new Logger("Runbook", "green", "green");
-=======
-import { invoke } from "@tauri-apps/api/core";
->>>>>>> 6a780ef7
 
 // Definition of an atrb file
 // This is JSON encoded for ease of access, and may change in the future
@@ -123,8 +115,6 @@
     await writeTextFile(filePath, JSON.stringify(exportFile));
   }
 
-<<<<<<< HEAD
-=======
   public async exportMarkdown(filePath: string) {
     let content = JSON.parse(this.content);
 
@@ -227,7 +217,6 @@
     });
   }
 
->>>>>>> 6a780ef7
   public static async importJSON(
     obj: RunbookFile,
     workspace?: Workspace,
@@ -272,21 +261,10 @@
 
     let rb = res[0];
 
-<<<<<<< HEAD
     const doc: ArrayBuffer = await Runbook.loadYDocForRunbook(rb.id);
     rb.ydoc = doc;
 
     return Runbook.fromRow(rb);
-=======
-    return new Runbook(
-      rb.id,
-      rb.name,
-      rb.content,
-      new Date(rb.created / 1000000),
-      new Date(rb.updated / 1000000),
-      rb.workspace_id,
-    );
->>>>>>> 6a780ef7
   }
 
   static fromRow(row: any): Runbook {
@@ -323,18 +301,11 @@
   static async all(workspace: Workspace): Promise<Runbook[]> {
     const db = await Database.load("sqlite:runbooks.db");
 
-<<<<<<< HEAD
     let runbooks = await logger.time("Selecting all runbooks", async () => {
       let res = await db.select<any[]>(
         "select id, name, created, updated, workspace_id from runbooks where workspace_id = $1 or workspace_id is null order by updated desc",
         [workspace.id],
       );
-=======
-    let res = await db.select<any[]>(
-      "select * from runbooks where workspace_id = $1 or workspace_id is null order by updated desc",
-      [workspace.id],
-    );
->>>>>>> 6a780ef7
 
       return res.map(Runbook.fromRow);
     });
